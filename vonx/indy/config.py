#
# Copyright 2017-2018 Government of Canada
# Public Services and Procurement Canada - buyandsell.gc.ca
#
# Licensed under the Apache License, Version 2.0 (the "License");
# you may not use this file except in compliance with the License.
# You may obtain a copy of the License at
#
# http://www.apache.org/licenses/LICENSE-2.0
#
# Unless required by applicable law or agreed to in writing, software
# distributed under the License is distributed on an "AS IS" BASIS,
# WITHOUT WARRANTIES OR CONDITIONS OF ANY KIND, either express or implied.
# See the License for the specific language governing permissions and
# limitations under the License.
#

"""
Classes for managing the active :class:`IndyService` configuration - agents, connections,
schemas, proof requests, and wallets.
"""

import base64
import binascii
from distutils.version import LooseVersion
from enum import Enum
import logging
from typing import Mapping, Sequence

from von_anchor import HolderProver, Verifier
from von_anchor.anchor.base import _BaseAnchor
from von_anchor.anchor.demo import BCRegistrarAnchor, OrgHubAnchor
from von_anchor.nodepool import NodePool
from von_anchor.wallet import Wallet, register_wallet_storage_library
from von_anchor.util import schema_id

from indy.error import IndyError, ErrorCode

from .connection import ConnectionBase, ConnectionType, HolderConnection, HttpConnection
from .errors import IndyConfigError
from .tob import CRED_TYPE_PARAMETERS, TobConnection

LOGGER = logging.getLogger(__name__)


class AgentType(Enum):
    """
    Enumeration of supported agent types
    """
    issuer = "issuer"
    holder = "holder"
    verifier = "verifier"
    combined = "combined"


class AgentCfg:
    """
    Manage configuration settings for an Agent, including schemas bound for the ledger
    """
    def __init__(self, agent_type: str, wallet_id: str, **params):
        self.agent_id = params.get("id")
        try:
            self.agent_type = AgentType(agent_type)
        except KeyError:
            raise IndyConfigError("Unsupported agent type: {}".format(agent_type))
        self.cred_types = []
        self._instance = None
        self.opened = False
        self.registered = False
        self.synced = False
        self.wallet_id = wallet_id
        self.abbreviation = params.get("abbreviation")
        self.email = params.get("email")
        self.endpoint = params.get("endpoint")
        self.name = params.get("name")
        self.url = params.get("url")
        self.logo_b64 = params.get("logo_b64")
        self.logo_path = params.get("logo_path")
        self.link_secret_name = params.get("link_secret_name", "master-secret")

    @property
    def created(self) -> bool:
        """
        Accessor for the current created status of the agent instance
        """
        return self.instance is not None

    @property
    def did(self) -> str:
        """
        Accessor for DID of the agent's wallet
        """
        return self._instance and self._instance.did

    @property
    def extended_config(self) -> dict:
        """
        Accessor for the extended Agent configuration
        """
        ret = {}
        if self.endpoint:
            ret["endpoint"] = self.endpoint
        return ret

    @property
    def instance(self) -> _BaseAnchor:
        """
        Accessor for the current agent instance
        """
        return self._instance

    @property
    def role(self) -> str:
        """
        Accessor for the role of the agent to be registered on the ledger
        """
        return "TRUST_ANCHOR" if self.is_issuer else ""

    @property
    def status(self) -> dict:
        """
        Get the current status of the agent
        """
        return {
            "did": self.did,
            "created": self.created,
            "opened": self.opened,
            "registered": self.registered,
            "synced": self.synced,
        }

    @property
    def verkey(self) -> str:
        """
        Accessor for the verkey of the agent's wallet
        """
        return self._instance and self._instance.verkey

    async def create(self, wallet: 'WalletCfg', pool: NodePool) -> None:
        """
        Create the agent instance

        Args:
            wallet: the registered wallet configuration, previously created and opened
            pool: the initialized :class:`NodePool` instance for the wallet
        """
        if not self._instance:
            cls = None
            params = {"cfg": self.extended_config}
            if self.agent_type == AgentType.issuer:
                cls = BCRegistrarAnchor # combines Origin and Issuer
            elif self.agent_type == AgentType.holder:
                cls = HolderProver
            elif self.agent_type == AgentType.verifier:
                cls = Verifier
            elif self.agent_type == AgentType.combined:
                cls = OrgHubAnchor
            else:
                raise IndyConfigError("Unknown agent type")
            self._instance = cls(wallet.instance, pool, **params)
        await self.open()

    async def open(self) -> None:
        """
        Open the agent instance for storing or issuing credentials
        """
        if not self.opened:
            self.opened = await self._instance.open()
            if isinstance(self._instance, HolderProver):
                await self._instance.create_link_secret(self.link_secret_name)

    async def close(self) -> None:
        """
        Close the agent instance
        """
        if self.opened:
            await self._instance.close()
            self.opened = False

    async def get_endpoint(self, did: str) -> str:
        """
        Resolve a did to an endpoint
        """
        return await self._instance.get_endpoint(did)

    async def send_endpoint(self) -> None:
        """
        Write the agent's endpoint to the ledger.

        If end point is None, endpoint will be removed from ledger.
        """
        await self._instance.send_endpoint(self.endpoint)
<<<<<<< HEAD
        
=======

>>>>>>> 41860575

    @property
    def is_holder(self):
        return self.agent_type == AgentType.holder or self.agent_type == AgentType.combined

    @property
    def is_issuer(self):
        return self.agent_type == AgentType.issuer or self.agent_type == AgentType.combined

    @property
    def is_verifier(self):
        return self.agent_type == AgentType.verifier or self.agent_type == AgentType.combined

    def add_credential_type(self, schema: 'SchemaCfg', **params) -> None:
        """
        Add a credential type to the Agent configuration

        Args:
            schema: the :class:`SchemaCfg` to be added
        """
        if not self.is_issuer:
            raise IndyConfigError("Only issuer agent may publish schemas")
        self.cred_types.append({
            "definition": schema,
            "ledger_schema": None,
            "cred_def": None,
            "params": params,
        })

    def find_credential_type(self, name: str, version: str, origin_did: str = None) -> dict:
        """
        Find the extended information for a specific schema, including the ledger schema
        definition and credential definition (if any)

        Args:
            name: the schema name to be located
            version: the schema version to be located
        """
        match = SchemaCfg(name, version, None, origin_did)
        for cred_type in self.cred_types:
            if cred_type["definition"].compare(match):
                return cred_type
        return None

    def get_connection_params(self, _connection: 'ConnectionCfg') -> dict:
        """
        Get parameters required for initializing the connection
        """
        if self.is_issuer:
            cred_specs = []
            for cred_type in self.cred_types:
                params = cred_type["params"]
                type_spec = {
                    "schema": cred_type["definition"],
                    "cred_def": cred_type["cred_def"],
                }
                for k in CRED_TYPE_PARAMETERS:
                    if k in params:
                        type_spec[k] = params[k]
                cred_specs.append(type_spec)
            return {
                "abbreviation": self.abbreviation,
                "credential_types": cred_specs,
                "did": self.did,
                "email": self.email,
                "name": self.name,
                "url": self.url,
                "logo_b64": self.logo_b64,
                "logo_path": self.logo_path,
            }
        return None


class ConnectionCfg:
    """
    Manage configuration settings for a connection between an issuer and a target
    """
    def __init__(self, connection_type: str, agent_id: str, agent_type: str, **params):
        self.connection_id = params.get("id")
        self.agent_id = agent_id
        self.agent_type = agent_type
        try:
            self.connection_type = ConnectionType(connection_type)
        except KeyError:
            raise IndyConfigError("Unsupported connection type: {}".format(connection_type))
        self._instance = None
        self.connection_params = params
        self.opened = False
        sign = params.get("sign_target", True)
        self.sign_target = sign and str(sign) != "0" and str(sign).lower() != "false"
        self.synced = False

        if self.connection_type != ConnectionType.TheOrgBook and \
                self.connection_type != ConnectionType.HTTP and \
                self.connection_type != ConnectionType.holder:
            raise IndyConfigError(
                "Only HTTP and internal Holder connections are currently supported")

    @property
    def created(self) -> bool:
        """
        Accessor for the current created status of the connection instance
        """
        return self._instance is not None

    @property
    def instance(self) -> ConnectionBase:
        """
        Accessor for the connection instance
        """
        return self._instance

    @property
    def status(self) -> dict:
        """
        Accessor for the status of the connection
        """
        return {
            "created": self.created,
            "opened": self.opened,
            "synced": self.synced,
        }

    async def create(self, agent_params: dict) -> None:
        """
        Create the connection instance

        Args:
            agent_params: extra parameters assembled by the agent service for this connection
        """
        if self.connection_type == ConnectionType.TheOrgBook:
            cls = TobConnection
        elif self.connection_type == ConnectionType.HTTP:
            cls = HttpConnection
        elif self.connection_type == ConnectionType.holder:
            cls = HolderConnection
        conn_params = self.connection_params.copy()
        conn_params["id"] = self.connection_id
        self._instance = cls(self.agent_id, self.agent_type, agent_params, conn_params)

    async def open(self, service: 'IndyService') -> None:
        """
        Open the connection

        Args:
            service: the Indy service handling this connection
        """
        if not self.opened:
            await self._instance.open(service)
            self.opened = True

    async def sync(self) -> None:
        """
        Perform synchronization of the connection instance
        """
        if not self.synced:
            await self._instance.sync()
            self.synced = True

    async def close(self) -> None:
        """
        Close the connection instance
        """
        if self.opened:
            await self._instance.close()
            self.opened = False


class ProofSpecCfg:
    """
    A proof request specification
    """
    def __init__(self, **params):
        self.spec_id = params.get("id")
        self.version = params.get("version")
        if not self.version:
            raise IndyConfigError("Missing version for proof spec: {}".format(self.spec_id))
        self.schemas = params.get("schemas")
        if not self.schemas:
            raise IndyConfigError("Missing schemas for proof spec: {}".format(self.spec_id))
        self.synced = not self.get_incomplete_schemas()

    @property
    def status(self) -> dict:
        """
        Accessor for the status of the proof specification
        """
        return {
            "synced": self.synced,
        }

    def get_incomplete_schemas(self) -> set:
        """
        Get a set of schemas which have yet to be populated with details from the ledger
        """
        missing = set()
        for schema in self.schemas:
            if not schema.get("definition"):
                s_key = schema["key"]
                missing.add((s_key["name"], s_key["version"], s_key.get("did")))
        return missing

    def populate_schema(self, found_schema: 'SchemaCfg') -> None:
        """
        Populate required schema details from the ledger
        """
        for schema in self.schemas:
            if not schema.get("definition"):
                s_key = schema["key"]
                cfg = SchemaCfg(s_key["name"], s_key["version"], None, s_key.get("did"))
                if cfg.compare(found_schema):
                    schema["definition"] = found_schema.copy()
                    if not schema.get("attributes"):
                        schema["attributes"] = found_schema.attr_names


class SchemaCfg:
    """
    A credential schema definition
    """
    def __init__(
            self,
            name: str,
            version: str = None,
            attributes=None,
            origin_did: str = None,
            dependencies: list = None
        ):
        self.name = name
        self.version = version
        self._attributes = []
        if attributes:
            # call setter
            self.attributes = attributes
        self.origin_did = origin_did
        self.dependencies = dependencies or []

    @property
    def schema_id(self) -> str:
        """
        Accessor for the schema_id of this schema
        """
        return schema_id(self.origin_did, self.name, self.version)

    @property
    def attributes(self) -> list:
        """
        Accessor for the extended schema attributes list

        Returns:
            a copy of the schema attributes
        """
        return self._attributes.copy()

    @attributes.setter
    def attributes(self, value) -> None:
        """
        Setter for the schema attributes list
        """
        self._attributes = []
        if isinstance(value, Mapping):
            for name, attr in value.items():
                self.add_attribute(attr, name)
        elif isinstance(value, Sequence):
            for attr in value:
                self.add_attribute(attr)
        else:
            raise IndyConfigError('Unsupported type for attributes: {}'.format(value))

    @property
    def attr_names(self) -> list:
        """
        Accessor for the schema attribute names

        Returns:
            the attribute names only
        """
        return tuple(attr['name'] for attr in self._attributes)

    def add_attribute(self, attr, name=None) -> None:
        """
        Add an attribute to the schema including optional type information

        Args:
            attr: a dict or str representing the attribute
            name: the name of the attribute
        """
        if isinstance(attr, Mapping):
            if name is not None:
                attr['name'] = name
            self._attributes.append(attr)
        elif isinstance(attr, str):
            attr = {'name': attr}
            self._attributes.append(attr)
        elif attr is None and name:
            self._attributes.append({'name': name})
        else:
            raise IndyConfigError('Unsupported type for attribute: {}'.format(attr))

    def copy(self) -> 'SchemaCfg':
        """
        Create a copy of this :class:`SchemaCfg` instance
        """
        return SchemaCfg(
            self.name,
            self.version,
            self._attributes,
            self.origin_did,
            self.dependencies)

    def validate(self, value) -> None:
        """
        Perform validation of a set of attribute values against the schema
        """
        pass

    def compare(self, schema: 'SchemaCfg') -> bool:
        """
        Check whether this schema instance and another are compatible.
        Note: schemas with an empty issuer DID will match schemas with a blank issuer DID,
        or the same DID
        """
        if self.name != schema.name:
            return False
        if self.version and schema.version and self.version != schema.version:
            return False
        if self.origin_did and schema.origin_did and self.origin_did != schema.origin_did:
            return False
        if self.attributes and schema.attributes and self.attributes != schema.attributes:
            return False
        return True

    def __repr__(self) -> str:
        return 'SchemaCfg(name={}, version={}, origin_did={}, dependencies={})'.format(
            self.name, self.version, self.origin_did, self.dependencies)


class SchemaManager:
    """
    A manager class for handling a set of loaded credential schema definitions
    """

    def __init__(self):
        self._schemas = []

    @property
    def schemas(self) -> list:
        """
        An accessor for the list of all loaded schemas
        """
        return self._schemas.copy()

    def add_schema(self, schema, override=False) -> None:
        """
        Add a schema to the manager

        Args:
            schema: a :class:`SchemaCfg` or dict instance
            override: replace an existing schema if any
        """
        if not isinstance(schema, SchemaCfg):
            if not isinstance(schema, Mapping):
                raise IndyConfigError('Unsupported type for schema: {}'.format(schema))
            name = schema.get('name')
            if not name:
                raise IndyConfigError('Missing schema name')
            schema = SchemaCfg(name, schema.get('version'), schema.get('attributes'))
        found = self.find(schema.name, schema.version)
        if found:
            if override:
                self.remove_schema(found)
            else:
                raise IndyConfigError('Duplicate schema definition: {}'.format(schema))
        self._schemas.append(schema)

    def remove_schema(self, schema, version=None) -> None:
        """
        Remove an existing schema from the manager

        Args:
            schema: the schema name
            version: the schema version
        """
        if isinstance(schema, str):
            schema = self.find(schema, version)
        self._schemas.remove(schema)

    def load(self, values: Sequence, override=False) -> None:
        """
        Load a list of schemas and add each to the manager

        Args:
            values: the list of schema definitions
            override: replace existing defined schemas of the same name and version
        """
        for spec in values:
            self.add_schema(spec, override)

    def find(self, name: str, version: str = None) -> SchemaCfg:
        """
        Locate a defined schema

        Args:
            name: the schema name
            version: the schema version

        Returns:
            the located :class:`SchemaCfg` instance, if any
        """
        found = None
        for schema in self._schemas:
            if schema.name == name:
                if version is not None:
                    if schema.version == version:
                        found = schema
                        break
                else:
                    if found is None or LooseVersion(found.version) < LooseVersion(schema.version):
                        found = schema
        return found


class WalletCfg:
    """
    Manage configuration settings for an Indy wallet
    """
    def __init__(self, **params):
        self.wallet_id = params.get("id")
        self.name = params.get("name")
        if not self.name:
            raise IndyConfigError("Missing wallet name")
        self.seed = params.get("seed")
        if not self.seed:
            raise IndyConfigError("Missing seed for wallet '{}'".format(self.name))
        seed_valid = False
        if len(self.seed) == 32:
            seed_valid = True
        elif self.seed[-1:] == "=":
            try:
                decoded = base64.b64decode(bytes(self.seed, 'ascii'))
                if len(decoded) == 32:
                    seed_valid = True
            except binascii.Error:
                pass
        if not seed_valid:
            raise IndyConfigError(
                "Wallet seed length is not 32 characters and/or not valid base64: {}".format(
                    self.seed)
            )
        self.type = params.get("type")
        self.params = params.get("params") or {}
        if "freshness_time" not in self.params:
            self.params["freshness_time"] = 0
        self.access_creds = params.get("access_creds")
        self._instance = None

    @property
    def created(self) -> bool:
        """
        Accessor for the current created status of the wallet instance
        """
        return self._instance and self._instance.created

    @property
    def instance(self) -> Wallet:
        """
        Accessor for the wallet instance
        """
        return self._instance

    @property
    def opened(self) -> bool:
        """
        Accessor for the current opened status of the wallet instance
        """
        return self._instance and self._instance.handle is not None

    @property
    def status(self) -> dict:
        """
        Accessor for the current status of the wallet instance
        """
        return {
            "created": self.created,
            "opened": self.opened,
        }

    async def load_storage_library(self, storage_type):
        # load storage library for postgres
        if storage_type == "postgres":
            try:
                await register_wallet_storage_library(
                    storage_type,
                    "libindystrgpostgres.so",
                    "postgreswallet_fn_")
            except IndyError as x_indy:
                if x_indy.error_code == ErrorCode.WalletTypeAlreadyRegisteredError:
                    LOGGER.info('Wallet already exists: %s', self.name)
                else:
                    # ignore errors, the error will occur on creating or opening the wallet
                    LOGGER.error('Wallet.register <!< indy error on load of wallet storage')
                    raise

    async def create(self) -> None:
        """
        Create the wallet instance
        """
        await self.load_storage_library(self.type)
        self._instance = Wallet(
            self.seed,
            self.name,
            self.type,
            self.params,
            self.access_creds)
        await self.instance.create()

    async def open(self):
        """
        Open the wallet instance
        """
        await self._instance.open()

    async def close(self) -> None:
        """
        Close the wallet instance
        """
        if self.opened:
            await self._instance.close()<|MERGE_RESOLUTION|>--- conflicted
+++ resolved
@@ -190,11 +190,7 @@
         If end point is None, endpoint will be removed from ledger.
         """
         await self._instance.send_endpoint(self.endpoint)
-<<<<<<< HEAD
         
-=======
-
->>>>>>> 41860575
 
     @property
     def is_holder(self):
