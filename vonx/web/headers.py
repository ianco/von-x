#
# Copyright 2017-2018 Government of Canada
# Public Services and Procurement Canada - buyandsell.gc.ca
#
# Licensed under the Apache License, Version 2.0 (the "License");
# you may not use this file except in compliance with the License.
# You may obtain a copy of the License at
#
# http://www.apache.org/licenses/LICENSE-2.0
#
# Unless required by applicable law or agreed to in writing, software
# distributed under the License is distributed on an "AS IS" BASIS,
# WITHOUT WARRANTIES OR CONDITIONS OF ANY KIND, either express or implied.
# See the License for the specific language governing permissions and
# limitations under the License.
#

"""
Abstractions to remove direct client dependency on didauth library
"""

import logging
import time
from typing import Mapping

from didauth.base import KeyFinderBase, StaticKeyFinder
from didauth.error import VerifierException
from didauth.headers import HeaderVerifier
from didauth.utils import decode_string

from vonx.indy.client import IndyClient
from vonx.indy.errors import IndyError

LOGGER = logging.getLogger(__name__)


async def verify_signature(
        headers: Mapping, key_finder: KeyFinderBase, method: str = None, path: str = None):
    """
    Verify the DID signature on request headers

    Args:
        headers: the collection of request headers
        key_finder: the key finder (likely IndyKeyFinder or KeyCache)
        method: the HTTP method
        path: the request path including the query string
    """
    verifier = HeaderVerifier(key_finder)
    try:
        return await verifier.verify(headers, method, path)
    except VerifierException as e:
        raise IndyError("Could not verify request headers") from e


class IndyKeyFinder(KeyFinderBase):
    """
    Look up the public key for an issuer
    """

    def __init__(self, client: IndyClient, verifier_id: str, source: KeyFinderBase = None):
        super(IndyKeyFinder, self).__init__(source)
        self._client = client
        self._verifier_id = verifier_id

    async def _lookup_key(self, key_id: str, key_type: str):
        if key_type != "ed25519":
            return None
        if key_id.startswith("did:sov:"):
            short_key_id = key_id[8:]
        else:
            short_key_id = key_id
            key_id = "did:sov:" + short_key_id

        LOGGER.debug("Fetching verkey for DID '%s' from ledger", key_id)
        nym_info = await self._client.resolve_nym(short_key_id, self._verifier_id)
        if nym_info.data and nym_info.data.get("verkey"):
            verkey = nym_info.data["verkey"]
            try:
<<<<<<< HEAD
                verkey = nym_info.data["verkey"]
                if verkey[0] == '~':
                    did = nym_info.data["dest"]
                    verkey = did + verkey[1:]
                return decode_string(verkey, "base58")
            except ValueError:
                try:
                    return decode_string(verkey, "base64")
                except ValueError:
                    raise IndyError("Cannot decode verkey from ledger as base58 or base64: {}".format(nym_info.data["verkey"]))
=======
                if verkey[0] == "~":
                    did = decode_string(nym_info.data["dest"], "base58")
                    suffix = decode_string(verkey[1:], "base58")
                    return did + suffix
                return decode_string(verkey, "base58")
            except ValueError:
                raise IndyError("Cannot decode verkey from ledger as base58: {}".format(nym_info.data["verkey"]))
>>>>>>> 26be53fb
        return None


class KeyCache(StaticKeyFinder):
    def __init__(self, source: KeyFinderBase, expiry=600):
        super(KeyCache, self).__init__(source, True)
        self._expiry = expiry
        self._updated = {}

    def add_key(self, key_id: str, key_type: str, key: bytes):
        super(KeyCache, self).add_key(key_id, key_type, key)
        if key:
            self._updated[key] = time.time()

    async def _lookup_key(self, key_id: str, key_type: str) -> bytes:
        key = await super(KeyCache, self)._lookup_key(key_id, key_type)
        if key and self._expiry and key in self._updated and \
                self._updated[key] + self._expiry < time.time():
            LOGGER.debug("Ignoring expired cache key")
            key = None
        return key


__all__ = ('IndyKeyFinder', 'KeyCache', 'KeyFinderBase', 'verify_signature')<|MERGE_RESOLUTION|>--- conflicted
+++ resolved
@@ -76,18 +76,6 @@
         if nym_info.data and nym_info.data.get("verkey"):
             verkey = nym_info.data["verkey"]
             try:
-<<<<<<< HEAD
-                verkey = nym_info.data["verkey"]
-                if verkey[0] == '~':
-                    did = nym_info.data["dest"]
-                    verkey = did + verkey[1:]
-                return decode_string(verkey, "base58")
-            except ValueError:
-                try:
-                    return decode_string(verkey, "base64")
-                except ValueError:
-                    raise IndyError("Cannot decode verkey from ledger as base58 or base64: {}".format(nym_info.data["verkey"]))
-=======
                 if verkey[0] == "~":
                     did = decode_string(nym_info.data["dest"], "base58")
                     suffix = decode_string(verkey[1:], "base58")
@@ -95,7 +83,6 @@
                 return decode_string(verkey, "base58")
             except ValueError:
                 raise IndyError("Cannot decode verkey from ledger as base58: {}".format(nym_info.data["verkey"]))
->>>>>>> 26be53fb
         return None
 
 
