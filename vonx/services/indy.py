--- conflicted
+++ resolved
@@ -785,13 +785,7 @@
         issuer = self._agents[offer.issuer_id]
         schema = issuer.get_schema_config(offer.schema_def)
 
-<<<<<<< HEAD
-        LOGGER.info(request.cred_data)
-
-        (cred_json, cred_revoc_id) = await issuer.agent.create_cred(
-=======
         (cred_json, cred_revoc_id) = await issuer.instance.create_cred(
->>>>>>> 7962ee0f
             json.dumps(request.cred_offer.offer),
             request.cred_req_result,
             request.cred_data,
