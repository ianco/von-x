version: '3'
services:

  sri-agent:
    build:
      context: ..
      dockerfile: docker/Dockerfile
    environment:
      ENVIRONMENT: ${ENVIRONMENT:-default}
      INDY_LEDGER_URL: ${LEDGER_URL:-http://localhost:9000}
      FORMS: ${FORMS:-}
      ISSUERS: ${ISSUERS:-}
      LOGGING: ${LOGGING:-}
      PYTHON_ENV: ${PYTHON_ENV:-development}
      TEMPLATE_PATH: ${TEMPLATE_PATH:-../bcreg/templates}
      TOB_API_URL: ${TOB_API_URL:-}
      TOB_INDY_DID: ${TOB_INDY_DID:-}
      TOB_INDY_SEED: ${TOB_INDY_SEED:-}
      WALLET_SEED_PSPC: ${WALLET_SEED_PSPC:-}
      WALLET_SEED_CISD: ${WALLET_SEED_CISD:-}
      WALLET_SEED_INAC: ${WALLET_SEED_INAC:-}
    external_links:
       - tob_tob-api_1:api
    networks:
      - orgbook
    volumes:
<<<<<<< HEAD
      - sri-agent-wallet:/opt/app-root/src/.indy_client/wallet
=======
      - ../bcreg:/opt/app-root/bcreg
      - bcreg-agent-wallet:/opt/app-root/src/.indy_client/wallet
>>>>>>> 88617a38
    ports:
      - 5000:8000

volumes:
  sri-agent-wallet:
networks:
  orgbook:
    external:
      name: tob_tob<|MERGE_RESOLUTION|>--- conflicted
+++ resolved
@@ -24,12 +24,8 @@
     networks:
       - orgbook
     volumes:
-<<<<<<< HEAD
+      - ../sri:/opt/app-root/sri
       - sri-agent-wallet:/opt/app-root/src/.indy_client/wallet
-=======
-      - ../bcreg:/opt/app-root/bcreg
-      - bcreg-agent-wallet:/opt/app-root/src/.indy_client/wallet
->>>>>>> 88617a38
     ports:
       - 5000:8000
 
